# SPDX-License-Identifier: CC0-1.0
# SPDX-FileCopyrightText: Peter Moser <p.moser@noi.bz.it>

__pycache__
/tmp
.vscode
.env
.pytype
/build
/fossydb
<<<<<<< HEAD
=======
PEMOSER.md
>>>>>>> c6e2858a
/files<|MERGE_RESOLUTION|>--- conflicted
+++ resolved
@@ -8,8 +8,5 @@
 .pytype
 /build
 /fossydb
-<<<<<<< HEAD
-=======
 PEMOSER.md
->>>>>>> c6e2858a
 /files